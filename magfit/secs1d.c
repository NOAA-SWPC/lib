/*
 * secs1d.c
 */

#include <stdio.h>
#include <stdlib.h>
#include <math.h>
#include <getopt.h>
#include <string.h>
#include <errno.h>
#include <assert.h>

#include <satdata/satdata.h>
#include <indices/indices.h>

#include <gsl/gsl_math.h>
#include <gsl/gsl_sf_legendre.h>
#include <gsl/gsl_vector.h>
#include <gsl/gsl_matrix.h>
#include <gsl/gsl_test.h>
#include <gsl/gsl_statistics.h>
#include <gsl/gsl_multifit.h>
#include <gsl/gsl_blas.h>

#include "common.h"
#include "interp.h"
#include "track.h"

#include "magfit.h"

/* weight factor for low-latitude EEJ region */
#define SECS1D_WEIGHT_EEJ           (10.0)

typedef struct
{
  size_t n;         /* total number of measurements in system */
  size_t p;         /* p_df + p_cf */
  size_t nmax;      /* maximum number of measurements in LS system */
  size_t flags;     /* MAGFIT_FLG_xxx */
  size_t npoles;    /* number of poles */
  double dtheta;    /* spacing of 1D SECS poles in radians */

  size_t df_offset; /* offset in 'c' of DF coefficients */
  size_t cf_offset; /* offset in 'c' of CF coefficients */

  double R_iono;    /* radius of ionosphere (km) */

  size_t lmax;      /* maximum order for legendre functions */
  double *theta0;   /* pole locations */
  double *Pl1theta; /* P_{l,1}(cos(theta)) legendre functions, size lmax + 1 */
  gsl_matrix *Pltheta0; /* P_l(cos(theta0)) functions, npoles-by-(lmax + 1) */
  double *Pltheta;  /* P_l(cos(theta)) functions */

  gsl_matrix *X;    /* LS matrix */
  gsl_vector *rhs;  /* rhs vector */
  gsl_vector *wts;  /* weight vector */
  gsl_matrix *cov;  /* covariance matrix */
  gsl_matrix *L;    /* regularization matrix */
  gsl_vector *Ltau; /* regularization matrix Householder scalars */
  gsl_matrix *M;    /* workspace matrix */
  gsl_matrix *Xs;   /* standard form X */
  gsl_vector *bs;   /* standard form b */
  gsl_vector *cs;   /* standard form c */

  /*
   * solution vector is organized as:
   * c = [ c_df ; c_cf ]
   * where c_df and c_cf are both length 'npoles'
   */
  gsl_vector *c;    /* solution vector */

  gsl_multifit_linear_workspace *multifit_p;
} secs1d_state_t;

static void *secs1d_alloc(const void * params);
static void secs1d_free(void * vstate);
static int secs1d_reset(void * vstate);
static size_t secs1d_ncoeff(void * vstate);
static int secs1d_add_datum(const double t, const double r, const double theta, const double phi,
                            const double qdlat, const double B[3], void * vstate);
static int secs1d_fit(double * rnorm, double * snorm, void * vstate);
static int secs1d_eval_B(const double t, const double r, const double theta, const double phi,
                         double B[3], void * vstate);
static int secs1d_eval_J(const double r, const double theta, const double phi,
                         double J[3], void * vstate);
static double secs1d_eval_chi(const double theta, const double phi, void * vstate);

static int build_matrix_row_df(const double r, const double theta,
                               gsl_vector *X, gsl_vector *Z, secs1d_state_t *state);
static int build_matrix_row_cf(const double r, const double theta,
                               gsl_vector *Y, secs1d_state_t *state);
static int build_matrix_row_df_J(const double theta, gsl_vector *Y, secs1d_state_t *state);
static int build_matrix_row_cf_J(const double theta, gsl_vector *X, gsl_vector *Z, secs1d_state_t *state);
static double secs1d_tancot(const double theta, const double theta0, secs1d_state_t *state);

/*
secs1d_alloc()
  Allocate secs 1d workspace

Inputs: flags        - MAGFIT_FLG_xxx
        lmax         - maximum degree for Legendre functions in expansion
        R_iono       - radius of ionosphere (km)
        pole_spacing - along-orbit latitude spacing of SECS poles (degrees)

Return: pointer to workspace
*/

static void *
secs1d_alloc(const void * params)
{
  const magfit_parameters *mparams = (const magfit_parameters *) params;
  secs1d_state_t *state;
  const size_t flags = mparams->flags;
  const double lat_spacing = mparams->lat_spacing1d;
  const double lat_min = mparams->lat_min;
  const double lat_max = mparams->lat_max;
  const size_t npoles = (size_t) ((lat_max - lat_min) / lat_spacing + 1.0);
  const double dtheta = lat_spacing * M_PI / 180.0;
  const double theta_min = M_PI / 2.0 - lat_max * M_PI / 180.0;
  size_t i;

  state = calloc(1, sizeof(secs1d_state_t));
  if (!state)
    return 0;

  state->nmax = 30000;
  state->n = 0;
  state->p = 0;
  state->npoles = npoles;
  state->R_iono = mparams->R;
  state->lmax = mparams->lmax;
  state->flags = flags;
  state->df_offset = 0;
  state->cf_offset = 0;
  state->dtheta = dtheta;

  if (flags & MAGFIT_FLG_SECS_FIT_DF)
    {
      state->df_offset = state->p;
      state->p += npoles;
    }

  if (flags & MAGFIT_FLG_SECS_FIT_CF)
    {
      state->cf_offset = state->p;
      state->p += npoles;
    }

  state->X = gsl_matrix_alloc(state->nmax, state->p);
  state->c = gsl_vector_alloc(state->p);
  state->rhs = gsl_vector_alloc(state->nmax);
  state->wts = gsl_vector_alloc(state->nmax);
  state->cov = gsl_matrix_alloc(state->p, state->p);
  state->multifit_p = gsl_multifit_linear_alloc(state->nmax, state->p);

  /* regularization matrix L */
  {
#if 1
    /* single k-derivative norm */
    const size_t k = 2;
    const size_t m = state->p - k; /* L is m-by-p */
#else
    /* Sobolev norm */
    const size_t kmax = 3;
    const size_t m = state->p;
    const double alpha_data[] = { 0.1, 0.5, 1.0, 1.0 };
    gsl_vector_const_view alpha = gsl_vector_const_view_array(alpha_data, kmax + 1);
#endif

    state->L = gsl_matrix_alloc(m, state->p);
    state->Ltau = gsl_vector_alloc(m);
    state->M = gsl_matrix_alloc(state->nmax, state->p);
    state->Xs = gsl_matrix_alloc(state->nmax, state->p);
    state->bs = gsl_vector_alloc(state->nmax);
    state->cs = gsl_vector_alloc(state->p);

#if 1
    gsl_multifit_linear_Lk(state->p, k, state->L);
#else
    gsl_multifit_linear_Lsobolev(state->p, kmax, &alpha.vector,
                                 state->L, state->multifit_p);
#endif

    gsl_multifit_linear_L_decomp(state->L, state->Ltau);
  }

  state->theta0 = malloc(npoles * sizeof(double));
  state->Pltheta = malloc((state->lmax + 1) * sizeof(double));
  state->Pl1theta = malloc((state->lmax + 1) * sizeof(double));

  state->Pltheta0 = gsl_matrix_alloc(npoles, state->lmax + 1);

  /* fill in theta0 array */
  for (i = 0; i < npoles; ++i)
    {
      gsl_vector_view v = gsl_matrix_row(state->Pltheta0, i);

      state->theta0[i] = theta_min + i * dtheta;

      /* compute P_l(cos(theta0)) */
      gsl_sf_legendre_Pl_array(state->lmax, cos(state->theta0[i]), v.vector.data);
    }

  fprintf(stderr, "secs1d_alloc: npoles = %zu\n", state->npoles);
  fprintf(stderr, "secs1d_alloc: ncoeff = %zu\n", state->p);

  return state;
}

static void
secs1d_free(void * vstate)
{
  secs1d_state_t *state = (secs1d_state_t *) vstate;

  if (state->X)
    gsl_matrix_free(state->X);

  if (state->c)
    gsl_vector_free(state->c);

  if (state->rhs)
    gsl_vector_free(state->rhs);

  if (state->wts)
    gsl_vector_free(state->wts);

  if (state->cov)
    gsl_matrix_free(state->cov);

  if (state->L)
    gsl_matrix_free(state->L);

  if (state->Ltau)
    gsl_vector_free(state->Ltau);

  if (state->M)
    gsl_matrix_free(state->M);

  if (state->Xs)
    gsl_matrix_free(state->Xs);

  if (state->bs)
    gsl_vector_free(state->bs);

  if (state->cs)
    gsl_vector_free(state->cs);

  if (state->theta0)
    free(state->theta0);

  if (state->Pltheta0)
    gsl_matrix_free(state->Pltheta0);

  if (state->Pltheta)
    free(state->Pltheta);

  if (state->Pl1theta)
    free(state->Pl1theta);

  if (state->multifit_p)
    gsl_multifit_linear_free(state->multifit_p);

  free(state);
}

/* reset workspace to work on new data set */
static int
secs1d_reset(void * vstate)
{
  secs1d_state_t *state = (secs1d_state_t *) vstate;
  state->n = 0;
  return 0;
}

static size_t
secs1d_ncoeff(void * vstate)
{
  secs1d_state_t *state = (secs1d_state_t *) vstate;
  return state->p;
}

/*
secs1d_add_datum()
  Add single vector measurement to LS system

Inputs: t      - timestamp (CDF_EPOCH)
        r      - radius (km)
        theta  - colatitude (radians)
        phi    - longitude (radians)
        qdlat  - QD latitude (degrees)
        B      - magnetic field vector NEC (nT)
        vstate - state

Return: success/error

Notes:
1) state->n is updated with the number of total data added
*/

static int
secs1d_add_datum(const double t, const double r, const double theta, const double phi,
                 const double qdlat, const double B[3], void * vstate)
{
  secs1d_state_t *state = (secs1d_state_t *) vstate;
  size_t rowidx = state->n;
  double wi = 1.0;

<<<<<<< HEAD
  (void) t; /* unused parameter */
  (void) phi; /* unused parameter */

  /* upweight equatorial data */
  if (fabs(qdlat) < 10.0)
    wi = SECS1D_WEIGHT_EEJ;

  if (state->flags & MAGFIT_SECS_FLG_FIT_DF)
=======
  (void) t;   /* unused parameter */
  (void) phi; /* unused parameter */

  if (state->flags & MAGFIT_FLG_SECS_FIT_DF)
>>>>>>> 3154c582
    {
      gsl_vector_view vx, vz;

<<<<<<< HEAD
      /* set rhs vector */
      gsl_vector_set(state->rhs, rowidx, B[0]);
      gsl_vector_set(state->rhs, rowidx + 1, B[2]);
=======
      if (fabs(qdlat) < 5.0)
        wi *= 10.0;

      if (state->flags & MAGFIT_FLG_FIT_X)
        {
          vx = gsl_matrix_row(state->X, rowidx);
          gsl_vector_set(state->rhs, rowidx, B[0]);
          gsl_vector_set(state->wts, rowidx, wi);
          ++rowidx;
        }
>>>>>>> 3154c582

      if (state->flags & MAGFIT_FLG_FIT_Z)
        {
          vz = gsl_matrix_row(state->X, rowidx);
          gsl_vector_set(state->rhs, rowidx, B[2]);
          gsl_vector_set(state->wts, rowidx, wi);
          ++rowidx;
        }

      /* build rows of the LS matrix for DF SECS */
      build_matrix_row_df(r, theta, &vx.vector, &vz.vector, state);
    }

  if ((state->flags & MAGFIT_FLG_SECS_FIT_CF) &&
      (state->flags & MAGFIT_FLG_FIT_Y))
    {
      gsl_vector_view vy = gsl_matrix_row(state->X, rowidx);

      /* set rhs vector */
      gsl_vector_set(state->rhs, rowidx, B[1]);

      /* set weight vector */
      gsl_vector_set(state->wts, rowidx, wi);

      /* build 1 row of the LS matrix for CF SECS */
      build_matrix_row_cf(r, theta, &vy.vector, state);

      ++rowidx;
    }

  state->n = rowidx;

  return GSL_SUCCESS;
}

/*
secs1d_fit()
  Fit 1D SECS to previously added tracks

Inputs: rnorm  - residual norm || y - A x ||
        snorm  - solution norm || L x ||
        vstate - state

Return: success/error

Notes:
1) Data must be added to workspace via
secs1d_add_datum()
*/

static int
secs1d_fit(double * rnorm, double * snorm, void * vstate)
{
  secs1d_state_t *state = (secs1d_state_t *) vstate;
  const size_t npts = 200;
  const double tol = 1.0e-6;
  gsl_vector *reg_param = gsl_vector_alloc(npts);
  gsl_vector *rho = gsl_vector_alloc(npts);
  gsl_vector *eta = gsl_vector_alloc(npts);
  gsl_vector *G = gsl_vector_alloc(npts);
  gsl_matrix_view A = gsl_matrix_submatrix(state->X, 0, 0, state->n, state->p);
  gsl_vector_view b = gsl_vector_subvector(state->rhs, 0, state->n);
  gsl_vector_view wts = gsl_vector_subvector(state->wts, 0, state->n);
  double lambda_gcv, lambda_l, lambda, G_gcv;
  size_t i;
  const size_t m = state->L->size1;
  gsl_matrix_view M = gsl_matrix_submatrix(state->M, 0, 0, state->n, state->p);
  gsl_matrix_view As = gsl_matrix_submatrix(state->Xs, 0, 0, state->n - state->p + m, m);
  gsl_vector_view bs = gsl_vector_subvector(state->bs, 0, state->n - state->p + m);
  gsl_vector_view cs = gsl_vector_subvector(state->cs, 0, m);
  const char *lambda_file = "lambda.dat";
  FILE *fp = fopen(lambda_file, "a");
  double s0; /* largest singular value */

  if (state->n < state->p)
    return -1;

#if 0 /* TSVD */

  {
    double chisq;
    size_t rank;

    gsl_multifit_wlinear_tsvd(&A.matrix, &wts.vector, &b.vector, tol, state->c, state->cov,
                              &chisq, &rank, state->multifit_p);

    *rnorm = sqrt(chisq);
    snorm = gsl_blas_dnrm2(state->c);

    fprintf(stderr, "secs1d_fit: rank = %zu/%zu\n", rank, state->p);
  }

#else /* Tikhonov / L-curve */

  gsl_multifit_linear_wstdform2(state->L, state->Ltau, &A.matrix, &wts.vector, &b.vector,
                                &As.matrix, &bs.vector, &M.matrix, state->multifit_p);

  /* compute SVD of A */
  gsl_multifit_linear_svd(&As.matrix, state->multifit_p);
  s0 = gsl_vector_get(state->multifit_p->S, 0);

  /* compute L-curve */
  gsl_multifit_linear_lcurve(&bs.vector, reg_param, rho, eta, state->multifit_p);
  gsl_multifit_linear_lcorner(rho, eta, &i);
  lambda_l = gsl_vector_get(reg_param, i);

  /* compute GCV curve */
  gsl_multifit_linear_gcv(&bs.vector, reg_param, G, &lambda_gcv, &G_gcv, state->multifit_p);

<<<<<<< HEAD
  /* the L-curve method often overdamps the system - I think its because some L-curves have
   * multiple corners and its finding the wrong one */
#if 1
  lambda = GSL_MIN(lambda_l, 1.0e-4 * s0);
#else
  lambda = lambda_l;
=======
  /* the L-curve method often overdamps the system, not sure why */
#if 0 /*XXX*/
  lambda_l *= 1.0e-2;
  lambda_l = GSL_MAX(lambda_l, 1.0e-3 * s0);
#else
  lambda_l = GSL_MAX(lambda_l, 1.0e-5 * s0);
  lambda_l = 1.0e-4*s0;
>>>>>>> 3154c582
#endif

  /* solve regularized system with lambda */
  gsl_multifit_linear_solve(lambda, &As.matrix, &bs.vector, &cs.vector, rnorm, snorm, state->multifit_p);

  /* convert back to general form */
  gsl_multifit_linear_wgenform2(state->L, state->Ltau, &A.matrix, &wts.vector, &b.vector, &cs.vector, &M.matrix,
                                state->c, state->multifit_p);

  fprintf(stderr, "s0 = %.12e\n", s0);
  fprintf(stderr, "lambda_l = %.12e\n", lambda_l);
  fprintf(stderr, "lambda_gcv = %.12e\n", lambda_gcv);
  fprintf(stderr, "lambda = %.12e\n", lambda);
  fprintf(stderr, "rnorm = %.12e\n", *rnorm);
  fprintf(stderr, "snorm = %.12e\n", *snorm);
  fprintf(stderr, "cond(X) = %.12e\n", 1.0 / gsl_multifit_linear_rcond(state->multifit_p));

  fprintf(stderr, "secs1d_fit: writing %s...", lambda_file);

  for (i = 0; i < npts; ++i)
    {
      fprintf(fp, "%e %e %e %e\n",
              gsl_vector_get(reg_param, i),
              gsl_vector_get(rho, i),
              gsl_vector_get(eta, i),
              gsl_vector_get(G, i));
    }

  fprintf(fp, "\n\n");

  fprintf(stderr, "done\n");

#endif

  gsl_vector_free(reg_param);
  gsl_vector_free(rho);
  gsl_vector_free(eta);
  gsl_vector_free(G);

  fclose(fp);

  return 0;
}

/*
secs1d_eval_B()
  Evaluate magnetic field at a given (r,theta) using
previously computed 1D SECS coefficients

Inputs: t      - timestamp (CDF_EPOCH)
        r      - radius (km)
        theta  - colatitude (radians)
        phi    - longitude (radians)
        B      - (output) magnetic field vector (nT)
        vstate - state

Notes:
1) state->c must contain 1D SECS coefficients
*/

static int
secs1d_eval_B(const double t, const double r, const double theta, const double phi,
              double B[3], void * vstate)
{
  secs1d_state_t *state = (secs1d_state_t *) vstate;
  gsl_vector_view vx = gsl_matrix_row(state->X, 0);
  gsl_vector_view vy = gsl_matrix_row(state->X, 1);
  gsl_vector_view vz = gsl_matrix_row(state->X, 2);

  (void) t;   /* unused parameter */
  (void) phi; /* unused parameter */

  B[0] = 0.0;
  B[1] = 0.0;
  B[2] = 0.0;

  if (state->flags & MAGFIT_FLG_SECS_FIT_DF)
    {
      build_matrix_row_df(r, theta, &vx.vector, &vz.vector, state);

      gsl_blas_ddot(&vx.vector, state->c, &B[0]);
      gsl_blas_ddot(&vz.vector, state->c, &B[2]);
    }

  if (state->flags & MAGFIT_FLG_SECS_FIT_CF)
    {
      build_matrix_row_cf(r, theta, &vy.vector, state);

      gsl_blas_ddot(&vy.vector, state->c, &B[1]);
    }

  return 0;
}

/*
secs1d_eval_J()
  Evaluate current density at a given (r,theta) using
previously computed 1D SECS coefficients

Inputs: r      - radius (km)
        theta  - colatitude (radians)
        phi    - longitude (radians)
        J      - (output) current density vector [A/km]
        vstate - workspace

Notes:
1) state->c must contain 1D SECS coefficients
*/

static int
secs1d_eval_J(const double r, const double theta, const double phi,
              double J[3], void * vstate)
{
  secs1d_state_t *state = (secs1d_state_t *) vstate;
  gsl_vector_view vx = gsl_matrix_row(state->X, 0);
  gsl_vector_view vy = gsl_matrix_row(state->X, 1);
  gsl_vector_view vz = gsl_matrix_row(state->X, 2);
  size_t i;

  (void) r;   /* unused parameter */
  (void) phi; /* unused parameter */

  J[0] = 0.0;
  J[1] = 0.0;
  J[2] = 0.0;

  if (state->flags & MAGFIT_FLG_SECS_FIT_DF)
    {
      build_matrix_row_df_J(theta, &vy.vector, state);

      gsl_blas_ddot(&vy.vector, state->c, &J[1]);
    }

  if (state->flags & MAGFIT_FLG_SECS_FIT_CF)
    {
      build_matrix_row_cf_J(theta, &vx.vector, &vz.vector, state);

      gsl_blas_ddot(&vx.vector, state->c, &J[0]);
      gsl_blas_ddot(&vz.vector, state->c, &J[2]);
    }

  /* convert to units of A/km */
  for (i = 0; i < 3; ++i)
    J[i] *= 1.0e3;

  return 0;
}

/*
secs1d_eval_chi()
  Evaluate current stream function at a given theta using
previously computed 1D SECS coefficients

Inputs: theta  - colatitude (radians)
        phi    - longitude (radians)
        vstate - workspace

Return: current stream function in kA/nT

Notes:
1) state->c must contain 1D SECS coefficients
*/

static double
secs1d_eval_chi(const double theta, const double phi, void * vstate)
{
  secs1d_state_t *state = (secs1d_state_t *) vstate;
  return 0.0;
}

int
secs1d_green_df_init(const double theta, secs1d_state_t * state)
{
  /* compute P_l(cos(theta)) */
  gsl_sf_legendre_Pl_array(state->lmax, cos(theta), state->Pltheta);

  return 0;
}

/*
secs1d_green_df()
  Compute magnetic field Green's function for a single divergence-free
1D SECS

Inputs: r        - radius (km)
        theta    - colatitude (radians)
        pole_idx - pole position [0,npoles-1]
        B        - (output) magnetic field Green's function (X,Y,Z)
        w        - workspace

Return: success/error

Notes:
1) The array w->Pltheta must be filled with P_l(cos(theta))
   prior to calling this function (see secs1d_green_df_init)

2) DF 1D SECS has no Y component, so B[1] = 0 always
*/

int
secs1d_green_df(const double r, const double theta, const size_t pole_idx,
                double B[3], secs1d_state_t *state)
{
  const double ct = cos(theta);
  const double st = sin(theta);
  gsl_vector_view Ptheta0 = gsl_matrix_row(state->Pltheta0, pole_idx);
  size_t l;

  B[0] = 0.0;
  B[1] = 0.0;
  B[2] = 0.0;

  /* compute P_l^1(cos(theta)) for all l */
  state->Pl1theta[0] = 0.0;
  state->Pl1theta[1] = -st;
  state->Pl1theta[2] = -3.0 * ct * st;

  for (l = 2; l < state->lmax; ++l)
    {
      state->Pl1theta[l + 1] = ((2.0*l + 1.0) * ct * state->Pl1theta[l] -
                            (l + 1.0) * state->Pl1theta[l - 1]) / (double) l;
    }

  if (r > state->R_iono)
    {
      double ratio = state->R_iono / r;
      double rterm = ratio; /* (R / r)^{l+1} */

      for (l = 1; l <= state->lmax; ++l)
        {
          double Pltheta0 = gsl_vector_get(&Ptheta0.vector, l);

          /* (R / r)^{l+1} */
          rterm *= ratio;

          B[0] += rterm / (l + 1.0) * Pltheta0 * state->Pl1theta[l];
          B[2] -= rterm * Pltheta0 * state->Pltheta[l];
        }

      B[0] *= MAGFIT_MU_0 / (2.0 * r);
      B[2] *= MAGFIT_MU_0 / (2.0 * r);
    }
  else
    {
    }

  return GSL_SUCCESS;
}

/*
secs1d_green_df_J()
  Compute current density Green's function for a single divergence-free
1D SECS

Inputs: theta  - colatitude (radians)
        theta0 - pole position (radians)
        K      - (output) current density Green's function (X,Y,Z)
        w      - workspace

Return: success/error
*/

int
secs1d_green_df_J(const double theta, const double theta0, double K[3], secs1d_state_t *state)
{
  K[0] = 0.0;
  K[1] = secs1d_tancot(theta, theta0, state) / (2.0 * state->R_iono);
  K[2] = 0.0;

  return GSL_SUCCESS;
}

/*
secs1d_green_cf()
  Compute magnetic field Green's function for a single divergence-free
1D SECS

Inputs: r      - radius (km)
        theta  - colatitude (radians)
        theta0 - pole position (radians)
        B      - (output) magnetic field Green's function (X,Y,Z)
        w      - workspace

Return: success/error
*/

int
secs1d_green_cf(const double r, const double theta, const double theta0,
                double B[3], secs1d_state_t *state)
{
  B[0] = 0.0;
  B[2] = 0.0;

  if (r > state->R_iono)
    {
      B[1] = -secs1d_tancot(theta, theta0, state);
      B[1] *= MAGFIT_MU_0 / (2.0 * r);
    }
  else
    {
      B[1] = 0.0;
    }

  return GSL_SUCCESS;
}

/*
secs1d_green_cf_J()
  Compute current density Green's function for a single curl-free
1D SECS

Inputs: r      - radius (km)
        theta  - colatitude (radians)
        theta0 - pole position (radians)
        K      - (output) current density Green's function (X,Y,Z)
        w      - workspace

Return: success/error
*/

int
secs1d_green_cf_J(const double r, const double theta, const double theta0, double K[3], secs1d_state_t *state)
{
  K[0] = -secs1d_tancot(theta, theta0, state) / (2.0 * state->R_iono);
  K[1] = 0.0;
  K[2] = 0.0;

  if (r >= state->R_iono)
    K[2] = -1.0 / (2.0 * r * r);

  return GSL_SUCCESS;
}

/*
build_matrix_row_df()
  Build matrix rows corresponding to DF SECS

Inputs: r     - radius (km)
        theta - colatitude (radians)
        X     - (output) X Green's functions for B_df
        Z     - (output) Z Green's functions for B_df
        w     - workspace

Notes:
1) B field for DF 1D SECS does not have Y component
*/

static int
build_matrix_row_df(const double r, const double theta,
                    gsl_vector *X, gsl_vector *Z, secs1d_state_t *state)
{
  size_t i;

  if (state->flags & MAGFIT_FLG_FIT_X)
    gsl_vector_set_zero(X);

  if (state->flags & MAGFIT_FLG_FIT_Z)
    gsl_vector_set_zero(Z);

  /* initialize needed arrays */
  secs1d_green_df_init(theta, state);

  for (i = 0; i < state->npoles; ++i)
    {
      double B[3];

      /* compute divergence-free 1D SECS Green's functions */
      secs1d_green_df(r, theta, i, B, state);

      if (state->flags & MAGFIT_FLG_FIT_X)
        gsl_vector_set(X, state->df_offset + i, B[0]);

      if (state->flags & MAGFIT_FLG_FIT_Z)
        gsl_vector_set(Z, state->df_offset + i, B[2]);
    }

  return 0;
}

/*
build_matrix_row_cf()
  Build matrix rows corresponding to CF SECS

Inputs: r - radius (km)
        theta - colatitude (radians)
        Y     - (output) Y Green's functions for B_cf
        w     - workspace

Notes:
1) B field for CF 1D SECS only has Y component
*/

static int
build_matrix_row_cf(const double r, const double theta,
                    gsl_vector *Y, secs1d_state_t *state)
{
  size_t i;

  if (!(state->flags & MAGFIT_FLG_FIT_Y))
    return -1;

  gsl_vector_set_zero(Y);

  for (i = 0; i < state->npoles; ++i)
    {
      double theta0 = state->theta0[i];
      double B[3];

      /* compute curl-free 1D SECS Green's functions */
      secs1d_green_cf(r, theta, theta0, B, state);

      gsl_vector_set(Y, state->cf_offset + i, B[1]);
    }

  return 0;
}

/*
build_matrix_row_df_J()
  Build matrix rows corresponding to DF SECS (current)

Inputs: theta - colatitude (radians)
        Y     - (output) Y Green's functions for J_df
        w     - workspace

Notes:
1) J vector for DF 1D SECS does not have X, Z components
*/

static int
build_matrix_row_df_J(const double theta, gsl_vector *Y, secs1d_state_t *state)
{
  size_t i;

  gsl_vector_set_zero(Y);

  for (i = 0; i < state->npoles; ++i)
    {
      double theta0 = state->theta0[i];
      double J[3];

      /* compute divergence-free 1D SECS Green's functions */
      secs1d_green_df_J(theta, theta0, J, state);

      gsl_vector_set(Y, state->df_offset + i, J[1]);
    }

  return 0;
}

/*
build_matrix_row_cf_J()
  Build matrix rows corresponding to CF SECS (current)

Inputs: theta - colatitude (radians)
        X     - (output) X Green's functions for J_cf
        Z     - (output) Z Green's functions for J_cf
        w     - workspace

Notes:
1) J vector for CF 1D SECS does not have a Y component
*/

static int
build_matrix_row_cf_J(const double theta, gsl_vector *X, gsl_vector *Z, secs1d_state_t *state)
{
  size_t i;

  gsl_vector_set_zero(X);
  gsl_vector_set_zero(Z);

  for (i = 0; i < state->npoles; ++i)
    {
      double theta0 = state->theta0[i];
      double J[3];

      /* compute curl-free 1D SECS Green's functions */
      secs1d_green_cf_J(state->R_iono, theta, theta0, J, state);

      gsl_vector_set(X, state->cf_offset + i, J[0]);
      gsl_vector_set(Z, state->cf_offset + i, J[2]);
    }

  return 0;
}

/*
secs1d_tancot()
  Compute a discontinuous function common to several of the 1D SECS basis
functions:

f(theta,theta0) = { -tan(theta/2), theta < theta0
                  {  cot(theta/2), theta > theta0

using linear interpolation across the discontinuous pole region
*/

static double
secs1d_tancot(const double theta, const double theta0, secs1d_state_t *state)
{
  const double dtheta_2 = 0.5 * state->dtheta;
  const double d = theta - theta0;
  double f;

  if (fabs(d) > dtheta_2)
    {
      double cs = cos(theta);
      double sn = sin(theta);

      /*
       * use half angle formulas:
       *
       * -tan(theta/2) = (cos(theta) - 1) / sin(theta)
       *  cot(theta/2) = (cos(theta) + 1) / sin(theta)
       */
      f = (cs + GSL_SIGN(d)) / sn;
    }
  else
    {
      /* use linear interpolation near 1D SECS pole */
      double a = theta0 - dtheta_2;
      double b = theta0 + dtheta_2;
      double fa = -tan(0.5 * a);          /* -tan(a/2) */
      double fb = tan(0.5 * (M_PI - b));  /*  cot(b/2) */

      f = interp1d(a, b, fa, fb, theta);
    }

  return f;
}

static const magfit_type secs1d_type =
{
  "secs1d",
  secs1d_alloc,
  secs1d_reset,
  secs1d_ncoeff,
  secs1d_add_datum,
  secs1d_fit,
  secs1d_eval_B,
  secs1d_eval_J,
#if 0
  secs1d_eval_chi,
#else
  NULL,
#endif
  secs1d_free
};

const magfit_type *magfit_secs1d = &secs1d_type;<|MERGE_RESOLUTION|>--- conflicted
+++ resolved
@@ -305,29 +305,13 @@
   size_t rowidx = state->n;
   double wi = 1.0;
 
-<<<<<<< HEAD
-  (void) t; /* unused parameter */
-  (void) phi; /* unused parameter */
-
-  /* upweight equatorial data */
-  if (fabs(qdlat) < 10.0)
-    wi = SECS1D_WEIGHT_EEJ;
-
-  if (state->flags & MAGFIT_SECS_FLG_FIT_DF)
-=======
   (void) t;   /* unused parameter */
   (void) phi; /* unused parameter */
 
   if (state->flags & MAGFIT_FLG_SECS_FIT_DF)
->>>>>>> 3154c582
     {
       gsl_vector_view vx, vz;
 
-<<<<<<< HEAD
-      /* set rhs vector */
-      gsl_vector_set(state->rhs, rowidx, B[0]);
-      gsl_vector_set(state->rhs, rowidx + 1, B[2]);
-=======
       if (fabs(qdlat) < 5.0)
         wi *= 10.0;
 
@@ -338,7 +322,6 @@
           gsl_vector_set(state->wts, rowidx, wi);
           ++rowidx;
         }
->>>>>>> 3154c582
 
       if (state->flags & MAGFIT_FLG_FIT_Z)
         {
@@ -448,14 +431,6 @@
   /* compute GCV curve */
   gsl_multifit_linear_gcv(&bs.vector, reg_param, G, &lambda_gcv, &G_gcv, state->multifit_p);
 
-<<<<<<< HEAD
-  /* the L-curve method often overdamps the system - I think its because some L-curves have
-   * multiple corners and its finding the wrong one */
-#if 1
-  lambda = GSL_MIN(lambda_l, 1.0e-4 * s0);
-#else
-  lambda = lambda_l;
-=======
   /* the L-curve method often overdamps the system, not sure why */
 #if 0 /*XXX*/
   lambda_l *= 1.0e-2;
@@ -463,7 +438,6 @@
 #else
   lambda_l = GSL_MAX(lambda_l, 1.0e-5 * s0);
   lambda_l = 1.0e-4*s0;
->>>>>>> 3154c582
 #endif
 
   /* solve regularized system with lambda */
